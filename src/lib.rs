--- conflicted
+++ resolved
@@ -948,27 +948,6 @@
         .await
         .unwrap_or_else(|err| panic!("{}", err));
 
-<<<<<<< HEAD
-        add_extern_module(&vm, "std.byte.prim", crate::vm::primitives::load_byte);
-        add_extern_module(&vm, "std.int.prim", crate::vm::primitives::load_int);
-        add_extern_module(&vm, "std.float.prim", crate::vm::primitives::load_float);
-        add_extern_module(&vm, "std.string.prim", crate::vm::primitives::load_string);
-        add_extern_module(&vm, "std.fs.prim", crate::vm::primitives::load_fs);
-        add_extern_module(&vm, "std.path.prim", crate::vm::primitives::load_path);
-        add_extern_module(&vm, "std.char.prim", crate::vm::primitives::load_char);
-        add_extern_module(&vm, "std.array.prim", crate::vm::primitives::load_array);
-
-        add_extern_module(&vm, "std.lazy.prim", crate::vm::lazy::load);
-        add_extern_module(&vm, "std.reference.prim", crate::vm::reference::load);
-
-        add_extern_module(&vm, "std.channel.prim", crate::vm::channel::load_channel);
-        add_extern_module(&vm, "std.thread.prim", crate::vm::channel::load_thread);
-        add_extern_module(&vm, "std.debug.prim", crate::vm::debug::load);
-        add_extern_module(&vm, "std.io.prim", crate::std_lib::io::load);
-        add_extern_module(&vm, "std.process.prim", crate::std_lib::process::load);
-        add_extern_module(&vm, "std.env.prim", crate::std_lib::env::load);
-        add_extern_module(&vm, "std.time.prim", crate::std_lib::time::load);
-=======
         let deps: &[(_, fn(&Thread) -> _)] = &[
             ("std.byte.prim", crate::vm::primitives::load_byte),
             ("std.int.prim", crate::vm::primitives::load_int),
@@ -999,11 +978,11 @@
             ("std.debug.prim", crate::vm::debug::load),
             ("std.process.prim", crate::std_lib::process::load),
             ("std.env.prim", crate::std_lib::env::load),
+            ("std.time.prim", crate::std_lib::time::load),
         ];
         for (name, load_fn) in deps {
             add_extern_module(&vm, name, load_fn);
         }
->>>>>>> dbd8310b
 
         add_extern_module(
             &vm,
